#[cfg(feature = "unstable-tunnels")]
use super::*;

/// Tunnel identifier
#[cfg(feature = "unstable-tunnels")]
pub type TunnelId = AlignedU64;

#[cfg(feature = "unstable-tunnels")]
#[derive(
    Copy,
    Clone,
    Debug,
    PartialOrd,
    PartialEq,
    Eq,
    Ord,
    Serialize,
    Deserialize,
    RkyvArchive,
    RkyvSerialize,
    RkyvDeserialize,
    JsonSchema,
)]
#[archive_attr(repr(u8), derive(CheckBytes))]
pub enum TunnelMode {
    Raw,
    Turn,
}

#[cfg(feature = "unstable-tunnels")]
#[derive(
    Copy,
    Clone,
    Debug,
    PartialOrd,
    PartialEq,
    Eq,
    Ord,
    Serialize,
    Deserialize,
    RkyvArchive,
    RkyvSerialize,
    RkyvDeserialize,
    JsonSchema,
)]
#[archive_attr(repr(u8), derive(CheckBytes))]
pub enum TunnelError {
    BadId,        // Tunnel ID was rejected
    NoEndpoint,   // Endpoint was unreachable
    RejectedMode, // Endpoint couldn't provide mode
    NoCapacity,   // Endpoint is full
}

<<<<<<< HEAD
#[cfg(feature = "unstable-tunnels")]
#[derive(
    Clone, Debug, Serialize, Deserialize, RkyvArchive, RkyvSerialize, RkyvDeserialize, JsonSchema,
=======
#[derive(
    Clone, Debug, PartialEq, Eq, Serialize, Deserialize, RkyvArchive, RkyvSerialize, RkyvDeserialize,
>>>>>>> a83715f1
)]
#[archive_attr(repr(C), derive(CheckBytes))]
pub struct TunnelEndpoint {
    pub mode: TunnelMode,
    pub description: String, // XXX: TODO
}

#[cfg(feature = "unstable-tunnels")]
impl Default for TunnelEndpoint {
    fn default() -> Self {
        Self {
            mode: TunnelMode::Raw,
            description: "".to_string(),
        }
    }
}

#[cfg(feature = "unstable-tunnels")]
#[derive(
    Clone,
    Debug,
    Default,
<<<<<<< HEAD
=======
    PartialEq,
    Eq,
>>>>>>> a83715f1
    Serialize,
    Deserialize,
    RkyvArchive,
    RkyvSerialize,
    RkyvDeserialize,
<<<<<<< HEAD
    JsonSchema,
=======
>>>>>>> a83715f1
)]
#[archive_attr(repr(C), derive(CheckBytes))]
pub struct FullTunnel {
    pub id: TunnelId,
    pub timeout: TimestampDuration,
    pub local: TunnelEndpoint,
    pub remote: TunnelEndpoint,
}

#[cfg(feature = "unstable-tunnels")]
#[derive(
    Clone,
    Debug,
    Default,
<<<<<<< HEAD
=======
    PartialEq,
    Eq,
>>>>>>> a83715f1
    Serialize,
    Deserialize,
    RkyvArchive,
    RkyvSerialize,
    RkyvDeserialize,
<<<<<<< HEAD
    JsonSchema,
=======
>>>>>>> a83715f1
)]
#[archive_attr(repr(C), derive(CheckBytes))]
pub struct PartialTunnel {
    pub id: TunnelId,
    pub timeout: TimestampDuration,
    pub local: TunnelEndpoint,
}<|MERGE_RESOLUTION|>--- conflicted
+++ resolved
@@ -51,14 +51,18 @@
     NoCapacity,   // Endpoint is full
 }
 
-<<<<<<< HEAD
 #[cfg(feature = "unstable-tunnels")]
 #[derive(
-    Clone, Debug, Serialize, Deserialize, RkyvArchive, RkyvSerialize, RkyvDeserialize, JsonSchema,
-=======
-#[derive(
-    Clone, Debug, PartialEq, Eq, Serialize, Deserialize, RkyvArchive, RkyvSerialize, RkyvDeserialize,
->>>>>>> a83715f1
+    Clone,
+    Debug,
+    PartialEq,
+    Eq,
+    Serialize,
+    Deserialize,
+    RkyvArchive,
+    RkyvSerialize,
+    RkyvDeserialize,
+    JsonSchema,
 )]
 #[archive_attr(repr(C), derive(CheckBytes))]
 pub struct TunnelEndpoint {
@@ -81,20 +85,14 @@
     Clone,
     Debug,
     Default,
-<<<<<<< HEAD
-=======
     PartialEq,
     Eq,
->>>>>>> a83715f1
     Serialize,
     Deserialize,
     RkyvArchive,
     RkyvSerialize,
     RkyvDeserialize,
-<<<<<<< HEAD
     JsonSchema,
-=======
->>>>>>> a83715f1
 )]
 #[archive_attr(repr(C), derive(CheckBytes))]
 pub struct FullTunnel {
@@ -109,20 +107,14 @@
     Clone,
     Debug,
     Default,
-<<<<<<< HEAD
-=======
     PartialEq,
     Eq,
->>>>>>> a83715f1
     Serialize,
     Deserialize,
     RkyvArchive,
     RkyvSerialize,
     RkyvDeserialize,
-<<<<<<< HEAD
     JsonSchema,
-=======
->>>>>>> a83715f1
 )]
 #[archive_attr(repr(C), derive(CheckBytes))]
 pub struct PartialTunnel {
