[package]
name = "veilid-core"
version = "0.1.0"
authors = ["John Smith <nobody@example.com>"]
edition = "2021"
build = "build.rs"
license = "LGPL-2.0-or-later OR MPL-2.0 OR (MIT AND BSD-3-Clause)"

[lib]
crate-type = ["cdylib", "staticlib", "rlib"]

[features]
default = ["enable-crypto-vld0"]
crypto-test = ["enable-crypto-vld0", "enable-crypto-none"]
crypto-test-none = ["enable-crypto-none"]
enable-crypto-vld0 = []
enable-crypto-none = []
rt-async-std = ["async-std", "async-std-resolver", "async_executors/async_std", "rtnetlink/smol_socket", "veilid-tools/rt-async-std"]
rt-tokio = ["tokio", "tokio-util", "tokio-stream", "trust-dns-resolver/tokio-runtime", "async_executors/tokio_tp", "async_executors/tokio_io", "async_executors/tokio_timer", "rtnetlink/tokio_socket", "veilid-tools/rt-tokio"]
rt-wasm-bindgen = ["veilid-tools/rt-wasm-bindgen", "async_executors/bindgen"]

veilid_core_android_tests = ["dep:paranoid-android"]
veilid_core_ios_tests = ["dep:tracing-oslog"]
tracking = []

[dependencies]
veilid-tools = { path = "../veilid-tools", features = [ "tracing" ] }
tracing = { version = "^0", features = ["log", "attributes"] }
tracing-subscriber = "^0"
tracing-error = "^0"
eyre = "^0"
capnp = { version = "^0", default_features = false }
static_assertions = "^1"
cfg-if = "^1"
thiserror = "^1"
hex = "^0"
generic-array = "^0"
secrecy = "^0"
chacha20poly1305 = "^0"
chacha20 = "^0"
hashlink = { path = "../external/hashlink", features = ["serde_impl"] }
serde = { version = "^1", features = ["derive" ] }
serde_json = { version = "^1" }
serde-big-array = "^0"
futures-util = { version = "^0", default_features = false, features = ["alloc"] }
parking_lot = "^0"
lazy_static = "^1"
directories = "^4"
once_cell = "^1"
json = "^0"
owning_ref = "^0"
flume = { version = "^0", features = ["async"] }
enumset = { version= "^1", features = ["serde"] }
backtrace = { version = "^0" }
owo-colors = "^3"
stop-token = { version = "^0", default-features = false }

ed25519-dalek = { version = "^1", default_features = false, features = ["alloc", "u64_backend"] }
x25519-dalek = { version = "^1", default_features = false, features = ["u64_backend"] }
curve25519-dalek = { version = "^3", default_features = false, features = ["alloc", "u64_backend"] }
blake3 = { version = "^1" }


async-std-resolver = { version = "^0", optional = true }
trust-dns-resolver = { version = "^0", optional = true }
enum-as-inner = "=0.5.1" # temporary fix for trust-dns-resolver v0.22.0

keyvaluedb = { path = "../external/keyvaluedb/keyvaluedb" }

rkyv = { version = "^0", default_features = false, features = ["std", "alloc", "strict", "size_32", "validation"] }
data-encoding = { version = "^2" }
weak-table = "0.3.2"
range-set-blaze = "0.1.5"
argon2 = "0.5.0"
<<<<<<< HEAD
schemars = "0.8.12"
=======
paste = "1.0.12"
>>>>>>> a83715f1

# Dependencies for native builds only
# Linux, Windows, Mac, iOS, Android
[target.'cfg(not(target_arch = "wasm32"))'.dependencies]
async-std = { version = "^1", features = ["unstable"], optional = true}
tokio = { version = "^1", features = ["full"], optional = true}
tokio-util = { version = "^0", features = ["compat"], optional = true}
tokio-stream = { version = "^0", features = ["net"], optional = true}
async-io = { version = "^1" }
async-tungstenite = { version = "^0", features = ["async-tls"] }
maplit = "^1"
config = { version = "^0", features = ["yaml"] }
keyring-manager = { path = "../external/keyring-manager" }
async-tls = "^0.11"
igd  = { path = "../external/rust-igd" }
webpki = "^0"
webpki-roots = "^0"
rustls = "^0.19"
rustls-pemfile = "^0.2"
futures-util = { version = "^0", default-features = false, features = ["async-await", "sink", "std", "io"] }
keyvaluedb-sqlite = { path = "../external/keyvaluedb/keyvaluedb-sqlite" }
socket2 = { version = "^0", features = ["all"] }
bugsalot = { git = "https://github.com/crioux/bugsalot.git" }
chrono = "^0"
libc = "^0"
nix = "^0"

# Dependencies for WASM builds only
[target.'cfg(target_arch = "wasm32")'.dependencies]
wasm-bindgen = "^0"
js-sys = "^0"
wasm-bindgen-futures = "^0"
keyvaluedb-web = { path = "../external/keyvaluedb/keyvaluedb-web" }
getrandom = { version = "^0", features = ["js"] }
ws_stream_wasm = "^0"
async_executors = { version = "^0", default-features = false, features = [ "bindgen", "timer" ]}
async-lock = "^2"
send_wrapper = { version = "^0", features = ["futures"] }
wasm-logger = "^0"
tracing-wasm = "^0"

# Configuration for WASM32 'web-sys' crate
[target.'cfg(target_arch = "wasm32")'.dependencies.web-sys]
version = "^0"
features = [
    'Document',
    'HtmlDocument',
    # 'Element',
    # 'HtmlElement',
    # 'Node',
    'IdbFactory',
    'IdbOpenDbRequest',
    'Storage',
    'Location',
    'Window',
]

# Dependencies for Android
[target.'cfg(target_os = "android")'.dependencies]
jni = "^0"
jni-sys = "^0"
ndk = { version = "^0.7" }
ndk-glue = { version = "^0.7", features = ["logger"] }
paranoid-android = { version = "^0", optional = true }

# Dependenices for all Unix (Linux, Android, MacOS, iOS)
[target.'cfg(unix)'.dependencies]
ifstructs = "^0"

# Dependencies for Linux or Android
[target.'cfg(any(target_os = "android", target_os = "linux"))'.dependencies]
rtnetlink = { version = "^0", default-features = false}
netlink-sys = { version = "0.8" }
netlink-packet-route = { version = "0.15" }

# Dependencies for Windows
[target.'cfg(target_os = "windows")'.dependencies]
winapi = { version = "^0", features = [ "iptypes", "iphlpapi" ] }
windows = { version = "^0", features = [ "Win32_NetworkManagement_Dns", "Win32_Foundation", "alloc" ]}
windows-permissions = "^0"

# Dependencies for iOS
[target.'cfg(target_os = "ios")'.dependencies]
tracing-oslog = { version = "^0", optional = true }

# Rusqlite configuration to ensure platforms that don't come with sqlite get it bundled
# Except WASM which doesn't use sqlite
[target.'cfg(all(not(target_os = "ios"),not(target_os = "android"),not(target_arch = "wasm32")))'.dependencies.rusqlite]
version = "^0"
features = ["bundled"]

### DEV DEPENDENCIES

[dev-dependencies]
serial_test = "^0"

[target.'cfg(not(target_arch = "wasm32"))'.dev-dependencies]
simplelog = { version = "^0", features=["test"] }

[target.'cfg(target_arch = "wasm32")'.dev-dependencies]
wasm-bindgen-test = "^0"
console_error_panic_hook = "^0"
wee_alloc = "^0"
wasm-logger = "^0"

### BUILD OPTIONS

[build-dependencies]
capnpc = "^0"

[package.metadata.wasm-pack.profile.release]
wasm-opt = ["-O", "--enable-mutable-globals"]<|MERGE_RESOLUTION|>--- conflicted
+++ resolved
@@ -72,11 +72,8 @@
 weak-table = "0.3.2"
 range-set-blaze = "0.1.5"
 argon2 = "0.5.0"
-<<<<<<< HEAD
+paste = "1.0.12"
 schemars = "0.8.12"
-=======
-paste = "1.0.12"
->>>>>>> a83715f1
 
 # Dependencies for native builds only
 # Linux, Windows, Mac, iOS, Android
